--- conflicted
+++ resolved
@@ -95,13 +95,8 @@
     var functions = []
     var filePath = ""
 
-<<<<<<< HEAD
-    if (path.isAbsolute(fileName) && fileName.indexOf("\\") != 0) {
-        filePath = path.normalize(fileName)
-=======
     if (fileName.charAt(1) == ':') {
         filePath = fileName
->>>>>>> 3dba1bc3
     } else {
         filePath = path.normalize(path.dirname(window.activeTextEditor.document.fileName) + 
         ((fileName.charAt(0) == '\\' || fileName.charAt(0) == '\/') ? '' : '\\') +
