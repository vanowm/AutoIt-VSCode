--- conflicted
+++ resolved
@@ -3,87 +3,86 @@
   "name": "vscode-autoit-output",
   "scopeName": "source.vscode_autoit_output",
   "patterns": [
-<<<<<<< HEAD
     {"include": "#header"}
   ],
   "repository": {
     "header": {
       "patterns": [
-        {
+    {
           "comment": "Timestamp and/or process ID (12:34:56.789 #123: )",
           "begin": "^(?:(\\d{2}:\\d{2}:\\d{2}\\.\\d{3})?( ?#\\d+:| {3,})? )?",
           "end": "\\r?\\n|$",
           "beginCaptures": {
             "1": { "name": "vscode-autoit-output-date" },
             "2": { "name": "vscode-autoit-output-process-id" }
-          },
+    },
           "patterns": [ { "include": "#general" } ]
-        }
+      }
       ]
     },
     "general": {
       "patterns": [
-        {
+    {
           "begin": "\\G(Starting process (#\\d+))",
           "end": "((.+) \\[PID (\\d+|n\/a)\\])",
-          "beginCaptures": {
+      "beginCaptures": {
             "1": { "name": "vscode-autoit-output-process" },
             "2": { "name": "vscode-autoit-output-process-id" }
-          },
-          "endCaptures": {
+      },
+      "endCaptures": {
             "1": { "name": "vscode-autoit-output-process" },
             "2": { "name": "vscode-autoit-output-process-file" },
             "3": { "name": "vscode-autoit-output-process-pid" }
-          }
-        },
-        {
+      }
+    },
+    {
           "comment": "exit with no error code (0 or -1)",
           "match": "\\G>Exit code (?:0|-1) .*",
           "name": "vscode-autoit-output-EXIT"
-        },
-        {
+    },
+    {
           "match": "\\G>Exit code 1 .*",
           "name": "vscode-autoit-output-EXIT_WARNING"
-        },
-        {
+    },
+    {
           "match": "\\G>Exit code \\-?\\d+.*",
           "name": "vscode-autoit-output-EXIT_ERROR"
-        },
-        {
+    },
+    {
           "match": "\\G>.*",
           "name": "vscode-autoit-output-SCE_ERR_CMD"
-        },
-        {
+    },
+    {
           "match": "\\G(?:---|[+]{3}).*",
           "name": "vscode-autoit-output-SCE_ERR_DIFF_MESSAGE"
-        },
-        {
+    },
+    {
           "match": "\\G[-<].*",
           "name": "vscode-autoit-output-SCE_ERR_DIFF_DELETION"
-        },
-        {
+    },
+    {
           "match": "\\G!.*",
           "name": "vscode-autoit-output-SCE_ERR_DIFF_CHANGED"
-        },
-        {
+    },
+    {
           "match": "\\G[+].*",
           "name": "vscode-autoit-output-SCE_ERR_DIFF_ADDITION"
-        },
-        {
+    },
+    {
           "comment": "Absoft Pro Fortran 90/95 v8.2 error and/or warning message",
           "match": "\\Gcf90-.*",
           "name": "vscode-autoit-output-SCE_ERR_ABSF"
-        },
-        {
+    },
+    {
           "comment": "Intel Fortran Compiler v8.0 error/warning message",
           "match": "\\Gfortcom:.*",
           "name": "vscode-autoit-output-SCE_ERR_IFORT"
-        },
-        {
+    },
+    {
           "match": "\\G.*(?:File \".*, line|, line.*File).*",
           "name": "vscode-autoit-output-SCE_ERR_PYTHON"
-        },
-        {
+    },
+    {
           "match": "\\G.* (?:in .* on line|on line .* in) .*",
           "name": "vscode-autoit-output-SCE_ERR_PHP"
         },
@@ -165,142 +164,6 @@
           "name": "vscode-autoit-output-debug"
         }
       ]
-=======
-    {
-      "match": "^(?:(\\d{2}:\\d{2}:\\d{2}\\.\\d{3,} )?(#\\d+: | {4,})?)?((?:---|\\+\\+\\+).*)",
-      "captures":{
-        "1": {"name": "vscode-autoit-output-date"},
-        "2": {"name": "vscode-autoit-output-date"},
-        "3": {"name": "vscode-autoit-output-brown"}
-      }
-    },
-    {
-      "match": "^(?:(\\d{2}:\\d{2}:\\d{2}\\.\\d{3,} )?(#\\d+: | {4,})?)?((?:---|\\+\\+\\+).*)",
-      "captures":{
-        "1": {"name": "vscode-autoit-output-date"},
-        "2": {"name": "vscode-autoit-output-process-id"},
-        "3": {"name": "vscode-autoit-output-brown"}
-      }
-    },
-    {
-      "match": "^(?:(\\d{2}:\\d{2}:\\d{2}\\.\\d{3,} )?(#\\d+: | {4,})?)?((?:Warning|Error).*)",
-      "captures":{
-        "1": {"name": "vscode-autoit-output-date"},
-        "2": {"name": "vscode-autoit-output-process-id"},
-        "3": {"name": "vscode-autoit-output-chocolate"}
-      }
-    },
-    {
-      "begin": "^(?:(\\d{2}:\\d{2}:\\d{2}\\.\\d{3,} )?(#\\d+: | {4,})?)?(Starting process (#\\d+))",
-      "end": "((.+) \\[PID ([0-9]+|n\/a)\\])",
-      "beginCaptures": {
-        "1": {"name": "vscode-autoit-output-date"},
-        "2": {"name": "vscode-autoit-output-process-id"},
-        "3": {"name": "vscode-autoit-output-process"},
-        "4": {"name": "vscode-autoit-output-process-id"}
-      },
-      "endCaptures": {
-        "1": {"name": "vscode-autoit-output-process"},
-        "2": {"name": "vscode-autoit-output-process-file"},
-        "3": {"name": "vscode-autoit-output-process-pid"}
-      }
-    },
-    {
-      "match": "^(?:(\\d{2}:\\d{2}:\\d{2}\\.\\d{3,} )?(#\\d+: | {4,})?)?([>].*)",
-      "captures":{
-        "1": {"name": "vscode-autoit-output-date"},
-        "2": {"name": "vscode-autoit-output-process-id"},
-        "3": {"name": "vscode-autoit-output-blue"}
-      }
-    },
-    {
-      "match": "^(?:(\\d{2}:\\d{2}:\\d{2}\\.\\d{3,} )?(#\\d+: | {4,})?)?([+].*)",
-      "captures":{
-        "1": {"name": "vscode-autoit-output-date"},
-        "2": {"name": "vscode-autoit-output-process-id"},
-        "3": {"name": "vscode-autoit-output-green"}
-      }
-    },
-    {
-      "match": "^(?:(\\d{2}:\\d{2}:\\d{2}\\.\\d{3,} )?(#\\d+: | {4,})?)?([-<].*)",
-      "captures":{
-        "1": {"name": "vscode-autoit-output-date"},
-        "2": {"name": "vscode-autoit-output-process-id"},
-        "3": {"name": "vscode-autoit-output-orange"}
-      }
-    },
-    {
-      "match": "^(?:(\\d{2}:\\d{2}:\\d{2}\\.\\d{3,} )?(#\\d+: | {4,})?)?([!].*)",
-      "captures":{
-        "1": {"name": "vscode-autoit-output-date"},
-        "2": {"name": "vscode-autoit-output-process-id"},
-        "3": {"name": "vscode-autoit-output-bold-red"}
-      }
-    },
-    {
-      "match": "^(?:(\\d{2}:\\d{2}:\\d{2}\\.\\d{3,} )?(#\\d+: | {4,})?)?(.*:([0-9]+):)?",
-      "captures":{
-        "1": {"name": "vscode-autoit-output-date"},
-        "2": {"name": "vscode-autoit-output-process-id"},
-        "3": {"name": "vscode-autoit-output-purple"},
-        "4": {"name": "vscode-autoit-output-purple"}
-      }
-    },
-    {
-      "match": "^(?:(\\d{2}:\\d{2}:\\d{2}\\.\\d{3,} )?(#\\d+: | {4,})?)?(.*\\son line\\s([0-9]*).*)",
-      "captures":{
-        "1": {"name": "vscode-autoit-output-date"},
-        "2": {"name": "vscode-autoit-output-process-id"},
-        "3": {"name": "vscode-autoit-output-red"}
-      }
-    },
-    {
-      "match": "^(?:(\\d{2}:\\d{2}:\\d{2}\\.\\d{3,} )?(#\\d+: | {4,})?)?(@@ Debug\\(\\d+\\) :)",
-      "captures":{
-        "1": {"name": "vscode-autoit-output-date"},
-        "2": {"name": "vscode-autoit-output-process-id"},
-        "3": {"name": "vscode-autoit-output-debug"}
-      }
-    },
-    {
-      "match": "^(?:(\\d{2}:\\d{2}:\\d{2}\\.\\d{3,} )?(#\\d+: | {4,})?)?(.*\\(\\d+\\).*)",
-      "captures":{
-        "1": {"name": "vscode-autoit-output-date"},
-        "2": {"name": "vscode-autoit-output-process-id"},
-        "3": {"name": "vscode-autoit-output-olive"}
-      }
-    },
-    {
-      "match": "^(?:(\\d{2}:\\d{2}:\\d{2}\\.\\d{3,} )?(#\\d+: | {4,})?)?(In file included from\\s.*)",
-      "captures":{
-        "1": {"name": "vscode-autoit-output-date"},
-        "2": {"name": "vscode-autoit-output-process-id"},
-        "3": {"name": "vscode-autoit-output-purple"}
-      }
-    },
-    {
-      "match": "^(?:(\\d{2}:\\d{2}:\\d{2}\\.\\d{3,} )?(#\\d+: | {4,})?)?(line(?:\\s|.)*\\scolumn(?:\\s|.)*)",
-      "captures":{
-        "1": {"name": "vscode-autoit-output-date"},
-        "2": {"name": "vscode-autoit-output-process-id"},
-        "3": {"name": "vscode-autoit-output-red"}
-      }
-    },
-    {
-      "match": "^(?:(\\d{2}:\\d{2}:\\d{2}\\.\\d{3,} )?(#\\d+: | {4,})?)?(.*\\t([0-9]+)\\s.*)",
-      "captures":{
-        "1": {"name": "vscode-autoit-output-date"},
-        "2": {"name": "vscode-autoit-output-process-id"},
-        "3": {"name": "vscode-autoit-output-pink"}
-      }
-    },
-    {
-      "match": "^(?:(\\d{2}:\\d{2}:\\d{2}\\.\\d{3,})|(#\\d+: | {4,}))",
-      "captures":{
-        "1": {"name": "vscode-autoit-output-date"},
-        "2": {"name": "vscode-autoit-output-process-id"}
-      }
->>>>>>> 84af3929
     }
   }
 }